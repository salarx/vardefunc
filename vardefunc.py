"""
Various functions I use.
"""
import math
import subprocess
from functools import partial
from typing import Any, Callable, Dict, Tuple, Union, cast

import fvsfunc as fvf
import havsfunc as hvf
import vapoursynth as vs
from vsutil import depth, get_depth, get_w, get_y, iterate, split

import placebo

core = vs.core


# # # # # # # # # #
# Noise functions #
# # # # # # # # # #

def adaptative_regrain(denoised: vs.VideoNode, new_grained: vs.VideoNode, original_grained: vs.VideoNode,
                       range_avg: Tuple[float, float] = (0.5, 0.4), luma_scaling: int = 28) -> vs.VideoNode:
    """Merge back the original grain below the lower range_avg value,
       apply the new grain clip above the higher range_avg value
       and weight both of them between the range_avg values for a smooth merge.
       Intended for use in applying a static grain in higher PlaneStatsAverage values
       to decrease the file size since we can't see a dynamic grain on that level.
       However, in dark scenes, it's more noticeable so we apply the original grain.

    Args:
        denoised (vs.VideoNode): The denoised clip.
        new_grained (vs.VideoNode): The new regrained clip.
        original_grained (vs.VideoNode): The original regrained clip.
        range_avg (Tuple[float, float], optional): Range used in PlaneStatsAverage. Defaults to (0.5, 0.4).
        luma_scaling (int, optional): Parameter in adg.Mask. Defaults to 28.

    Returns:
        vs.VideoNode: The new adaptative grained clip.

    Example:
        import vardefunc as vdf

        denoise = denoise_filter(src, ...)
        diff = core.std.MakeDiff(src, denoise)
        ...
        some filters
        ...
        new_grained = core.neo_f3kdb.Deband(last, preset='depth', grainy=32, grainc=32)
        original_grained = core.std.MergeDiff(last, diff)
        adapt_regrain = vdf.adaptative_regrain(last, new_grained, original_grained, range_avg=(0.5, 0.4), luma_scaling=28)
    """

    avg = core.std.PlaneStats(denoised)
    adapt_mask = core.adg.Mask(get_y(avg), luma_scaling)
    adapt_grained = core.std.MaskedMerge(new_grained, original_grained, adapt_mask)

    avg_max = max(range_avg)
    avg_min = min(range_avg)

    # pylint: disable=unused-argument
    def _diff(n: int, f: vs.VideoFrame, avg_max: float, avg_min: float,
              new: vs.VideoNode, adapt: vs.VideoNode) -> vs.VideoNode:
        psa = cast(float, f.props['PlaneStatsAverage'])
        if psa > avg_max:
            clip = new
        elif psa < avg_min:
            clip = adapt
        else:
            weight = (psa - avg_min) / (avg_max - avg_min)
            clip = core.std.Merge(adapt, new, [weight])
        return clip

    diff_function = partial(_diff, avg_max=avg_max, avg_min=avg_min, new=new_grained, adapt=adapt_grained)

    return core.std.FrameEval(denoised, diff_function, [avg])


# # # # # # # # # # # # #
# Sharpening functions  #
# # # # # # # # # # # # #
def z4USM(clip: vs.VideoNode, radius: int = 1, strength: float = 100.0) -> vs.VideoNode:
    """Zastin unsharp mask.

    Args:
        clip (vs.VideoNode): Source clip.
        radius (int, optional): Radius setting, it could be 1 or 2. Defaults to 1.
        strength (float, optional): Sharpening strength. Defaults to 100.0.

    Returns:
        vs.VideoNode: Sharpened clip.
    """
    if radius not in (1, 2):
        raise vs.Error('z4USM: "radius" must be 1 or 2')

    strength = max(1e-6, min(math.log2(3) * strength/100, math.log2(3)))
    weight = 0.5 ** strength / ((1 - 0.5 ** strength) / 2)

    if clip.format.sample_type == 0:
        all_matrices = [[x] for x in range(1, 1024)]
        for x in range(1023):
            while len(all_matrices[x]) < radius * 2 + 1:
                all_matrices[x].append(all_matrices[x][-1] / weight)
        error = [sum([abs(x - round(x)) for x in matrix[1:]]) for matrix in all_matrices]
        matrix = [round(x) for x in all_matrices[error.index(min(error))]]
    else:
        matrix = [1]
        while len(matrix) < radius * 2 + 1:
            matrix.append(matrix[-1] / weight)

    matrix = [
        matrix[x] for x in [(2, 1, 2, 1, 0, 1, 2, 1, 2),
                            (4, 3, 2, 3, 4, 3, 2, 1, 2, 3, 2, 1, 0, 1, 2, 3, 2, 1, 2, 3, 4, 3, 2, 3, 4)]
                           [radius-1]]

    return clip.std.MergeDiff(clip.std.MakeDiff(clip.std.Convolution(matrix)))


# # # # # # # # # # # #
# Upscaling functions #
# # # # # # # # # # # #

def nnedi3cl_double(clip: vs.VideoNode, znedi: bool = True, **nnedi3_args) -> vs.VideoNode:
    """Double the clip using nnedi3 for even frames and nnedi3cl for odd frames
       Intended to speed up encoding speed without hogging the GPU either

    Args:
        clip (vs.VideoNode): Source clip.
        znedi (bool, optional): Use znedi3 or not. Defaults to True.

    Returns:
        vs.VideoNode:
    """
    nnargs: Dict[str, Any] = dict(nsize=0, nns=4, qual=2, pscrn=2)
    nnargs.update(nnedi3_args)

    def _nnedi3(clip):
        if znedi:
            clip = clip.std.Transpose().znedi3.nnedi3(0, True, **nnargs) \
                .std.Transpose().znedi3.nnedi3(0, True, **nnargs)
        else:
            clip = clip.std.Transpose().nnedi3.nnedi3(0, True, **nnargs) \
                .std.Transpose().nnedi3.nnedi3(0, True, **nnargs)
        return clip

    def _nnedi3cl(clip):
        return clip.nnedi3cl.NNEDI3CL(0, True, True, **nnargs)

    clip = core.std.Interleave([_nnedi3(clip[::2]), _nnedi3cl(clip[1::2])])
    return core.resize.Spline36(clip, src_top=.5, src_left=.5)


def nnedi3_upscale(clip: vs.VideoNode, scaler: Callable[[vs.VideoNode, Any], vs.VideoNode] = None,
                   correct_shift: bool = True, **nnedi3_args) -> vs.VideoNode:
    """Classic based nnedi3 upscale.

    Args:
        clip (vs.VideoNode): Source clip.
<<<<<<< HEAD
        scaler (Callable[[vs.VideoNode, Any], vs.VideoNode], optional): Resizer used to correct the shift. Defaults to core.resize.Bicubic.
=======
        scaler (Callable[[vs.VideoNode, Any], vs.VideoNode], optional):
            Resizer used to correct the shift. Defaults to core.resize.Spline36.
>>>>>>> c2981625
        correct_shift (bool, optional): Defaults to True.

    Returns:
        vs.VideoNode: Upscaled clip.
    """
    nnargs: Dict[str, Any] = dict(nsize=4, nns=4, qual=2, pscrn=2)
    nnargs.update(nnedi3_args)
    clip = clip.std.Transpose().nnedi3.nnedi3(0, True, **nnargs).std.Transpose().nnedi3.nnedi3(0, True, **nnargs)

    if scaler is None:
        scaler = core.resize.Bicubic

    return scaler(clip, src_top=.5, src_left=.5) if correct_shift else clip


<<<<<<< HEAD
def eedi3_upscale(clip: vs.VideoNode, scaler: Callable[[vs.VideoNode, Any], vs.VideoNode] = None,
                  correct_shift: bool = True, nnedi3_args: Dict[str, Any] = None, eedi3_args: Dict[str, Any] = None)-> vs.VideoNode:
    """Upscale function using the power of eedi3 and nnedi3. Eedi3 default values are the safest and should work for anything without introducing any artifacts.

    Args:
        clip (vs.VideoNode): Source clip.
        scaler (Callable[[vs.VideoNode, Any], vs.VideoNode], optional): Resizer used to correct the shift. Defaults to core.resize.Bicubic.
        correct_shift (bool, optional): Defaults to True.
        nnedi3_args (Dict[str, Any], optional): Defaults to dict(nsize=4, nns=4, qual=2, etype=1, pscrn=1).
        eedi3_args (Dict[str, Any], optional): Defaults to dict(alpha=0.2, beta=0.8, gamma=1000, nrad=1, mdis=15).

    Returns:
        vs.VideoNode: Upscaled clip.
    """
    nnargs: Dict[str, Any] = dict(nsize=4, nns=4, qual=2, etype=1, pscrn=1)
    nnargs.update(nnedi3_args)
    eeargs: Dict[str, Any] = dict(alpha=0.2, beta=0.8, gamma=1000, nrad=1, mdis=15)
    eeargs.update(eedi3_args)

    clip = clip.std.Transpose()
    clip = clip.eedi3m.EEDI3(0, True, sclip=clip.nnedi3.nnedi3(0, True, **nnargs), **eeargs)
    clip = clip.std.Transpose()
    clip = clip.eedi3m.EEDI3(0, True, sclip=clip.nnedi3.nnedi3(0, True, **nnargs), **eeargs)

    if scaler is None:
        scaler = core.resize.Bicubic

    return scaler(clip, src_top=.5, src_left=.5) if correct_shift else clip



=======
>>>>>>> c2981625
def fsrcnnx_upscale(source: vs.VideoNode, width: int = None, height: int = 1080, shader_file: str = None,
                    downscaler: Callable[[vs.VideoNode, int, int], vs.VideoNode] = core.resize.Bicubic,
                    upscaler_smooth: Callable[[vs.VideoNode, Any], vs.VideoNode] = partial(nnedi3_upscale, nsize=4, nns=4, qual=2, pscrn=2),
                    strength: float = 100.0, profile: str = 'slow',
                    lmode: int = 1, overshoot: int = None, undershoot: int = None,
                    sharpener: Callable[[vs.VideoNode, Any], vs.VideoNode] = partial(z4USM, radius=2, strength=65)
                    ) -> vs.VideoNode:
    """
    Upscale the given luma source clip with FSRCNNX to a given width / height
    while preventing FSRCNNX artifacts by limiting them.

    Args:
        source (vs.VideoNode): Source clip, assuming this one is perfectly descaled.
        width (int): Target resolution width. Defaults to None.
        height (int): Target resolution height. Defaults to 1080.
        shader_file (str): Path to the FSRCNNX shader file. Defaults to None.

        downscaler (Callable[[vs.VideoNode, int, int], vs.VideoNode], optional):
            Resizer used to downscale the upscaled clip. Defaults to core.resize.Bicubic.

        upscaler_smooth (Callable[[vs.VideoNode, Any], vs.VideoNode], optional):
            Resizer used to replace the smoother nnedi3 upscale.
            Defaults to partial(nnedi3_upscale, nsize=4, nns=4, qual=2, pscrn=2).

        strength (float):
            Only for profile='slow'.
            Strength between the smooth upscale and the fsrcnnx upscale where 0.0 means the full smooth clip
            and 100.0 means the full fsrcnnx clip. Negative and positive values are possible, but not recommended.

        profile (str): Profile settings. Possible strings: "fast", "old", "slow" or "zastin".
                       – "fast" is the old draft mode (the plain fsrcnnx clip returned).
                       – "old" is the old mode to deal with the bright pixels.
                       – "slow" is the new mode, more efficient.
                       – "zastin" is a combination between a sharpened nnedi3 upscale and a fsrcnnx upscale.
                         The sharpener prevents the interior of lines from being brightened and fsrnncx
                         (as a clamping clip without nnedi3) prevents artifacting (halos) from the sharpening.

        lmode (int): Only for profile='slow':
                     – (< 0): Limit with rgvs.Repair (ex: lmode=-1 --> rgvs.Repair(1), lmode=-5 --> rgvs.Repair(5) ...)
                     – (= 0): No limit.
                     – (= 1): Limit to over/undershoot.

        overshoot (int): Limit for pixels that get brighter during upscaling.
        undershoot (int): Limit for pixels that get darker during upscaling.

        sharpener (Callable[[vs.VideoNode, Any], vs.VideoNode], optional):
            Sharpening function used to replace the sharped smoother nnedi3 upscale.
            Defaults to partial(z4USM, radius=2, strength=65)

    Returns:
        vs.VideoNode: Upscaled luma clip.
    """
    if source.format.num_planes > 1:
        source = get_y(source)

    if (depth_src := get_depth(source)) != 16:
        clip = depth(source, 16)
    else:
        clip = source

    if width is None:
        width = get_w(height, clip.width/clip.height)
    if overshoot is None:
        overshoot = strength / 100
    if undershoot is None:
        undershoot = overshoot

    profiles = ['fast', 'old', 'slow', 'zastin']
    if profile not in profiles:
        raise vs.Error('fsrcnnx_upscale: "profile" must be "fast", "old", "slow" or "zastin"')
    num = profiles.index(profile.lower())

    fsrcnnx = placebo.shader(clip, clip.width*2, clip.height*2, shader_file)

    if num >= 1:
        # old or slow profile
        smooth = upscaler_smooth(clip)
        if num == 1:
            # old profile
            limit = core.std.Expr([fsrcnnx, smooth], 'x y min')
        elif num == 2:
            # slow profile
            upscaled = core.std.Expr([fsrcnnx, smooth], 'x {strength} * y 1 {strength} - * +'.format(strength=strength/100))
            if lmode < 0:
                limit = core.rgvs.Repair(upscaled, smooth, abs(lmode))
            elif lmode == 0:
                limit = upscaled
            elif lmode == 1:
                dark_limit = core.std.Minimum(smooth)
                bright_limit = core.std.Maximum(smooth)

                limit = hvf.Clamp(upscaled, bright_limit, dark_limit,
                                  hvf.scale(overshoot, (1 << 16) - 1),
                                  hvf.scale(undershoot, (1 << 16) - 1))
            else:
                raise vs.Error('fsrcnnx_upscale: "lmode" must be < 0, 0 or 1')
        else:
            # zastin profile
            smooth_sharp = sharpener(smooth)
            limit = core.std.Expr([smooth, fsrcnnx, smooth_sharp], 'x y z min max y z max min')
    else:
        limit = fsrcnnx

    if downscaler:
        scaled = downscaler(limit, width, height)
    else:
        scaled = limit

    if get_depth(scaled) != depth_src:
        out = depth(scaled, depth_src)
    else:
        out = scaled

    return out


def to_444(clip: vs.VideoNode, width: int = None, height: int = None, join_planes: bool = True) -> vs.VideoNode:
    """Zastin’s nnedi3 chroma upscaler

    Args:
        clip ([type]): Source clip
        width (int, optional): Upscale width. Defaults to None.
        height (int, optional): Upscale height. Defaults to None.
        join_planes (bool, optional): Defaults to True.

    Returns:
        vs.VideoNode: [description]
    """
    def _nnedi3x2(clip):
        if hasattr(core, 'znedi3'):
            clip = clip.std.Transpose().znedi3.nnedi3(1, 1, 0, 0, 4, 2) \
                .std.Transpose().znedi3.nnedi3(0, 1, 0, 0, 4, 2)
        else:
            clip = clip.std.Transpose().nnedi3.nnedi3(1, 1, 0, 0, 3, 1) \
                .std.Transpose().nnedi3.nnedi3(0, 1, 0, 0, 3, 1)
        return clip

    chroma = [_nnedi3x2(c) for c in split(clip)[1:]]

    if width in (None, clip.width) and height in (None, clip.height):
        chroma = [core.resize.Spline36(c, src_top=0.5) for c in chroma]
    else:
        chroma = [core.resize.Spline36(c, width, height, src_top=0.5) for c in chroma]

    return core.std.ShufflePlanes([clip] + chroma, [0]*3, vs.YUV) if join_planes else chroma


# # # # # # # # # # #
# Masking functions #
# # # # # # # # # # #

def diff_rescale_mask(source: vs.VideoNode, height: int = 720, kernel: str = 'bicubic',
                      b: float = 0, c: float = 1/2, mthr: int = 55,
                      mode: str = 'ellipse', sw: int = 2, sh: int = 2) -> vs.VideoNode:
    """Modified version of Atomchtools for generate a mask with a rescaled difference.
       Its alias is vardefunc.drm

    Args:
        source (vs.VideoNode): Source clip.
        height (int, optional): Defaults to 720.
        kernel (str, optional): Defaults to bicubic.
        b (float, optional): Defaults to 0.
        c (float, optional): Defaults to 1/2.
        mthr (int, optional): Defaults to 55.
        mode (str, optional): Can be 'rectangle', 'losange' or 'ellipse' . Defaults to 'ellipse'.
        sw (int, optional): Growing/shrinking shape width. 0 is allowed. Defaults to 2.
        sh (int, optional): Growing/shrinking shape height. 0 is allowed. Defaults to 2.

    Returns:
        vs.VideoNode:
    """
    if not source.format.num_planes == 1:
        clip = get_y(source)
    else:
        clip = source

    if get_depth(source) != 8:
        clip = depth(clip, 8)

    width = get_w(height)
    desc = fvf.Resize(clip, width, height, kernel=kernel, a1=b, a2=c, invks=True)
    upsc = depth(fvf.Resize(desc, source.width, source.height, kernel=kernel, a1=b, a2=c), 8)

    diff = core.std.MakeDiff(clip, upsc)
    mask = diff.rgvs.RemoveGrain(2).rgvs.RemoveGrain(2).hist.Luma()
    mask = mask.std.Expr(f'x {mthr} < 0 x ?')
    mask = mask.std.Prewitt().std.Maximum().std.Maximum().std.Deflate()
    mask = hvf.mt_expand_multi(mask, mode=mode, sw=sw, sh=sh)

    if get_depth(source) != 8:
        mask = depth(mask, get_depth(source))
    return mask


def diff_creditless_mask(source: vs.VideoNode, titles: vs.VideoNode, nc: vs.VideoNode,
                         start: int, end: int, sw: int = 2, sh: int = 2) -> vs.VideoNode:
    """Modified version of Atomchtools for generate a mask with with a NC
       Its alias is vardefunc.dcm

    Args:
        source (vs.VideoNode): Source clip.
        titles (vs.VideoNode): Credit clip.
        nc (vs.VideoNode): Non credit clip.
        start (int, optional): Start frame.
        end (int, optional): End frame. Defaults to None.
        sw (int, optional): Growing/shrinking shape width. 0 is allowed. Defaults to 2.
        sh (int, optional): Growing/shrinking shape height. 0 is allowed. Defaults to 2.

    Returns:
        vs.VideoNode:
    """
    if get_depth(titles) != 8:
        titles = depth(titles, 8)
    if get_depth(nc) != 8:
        nc = depth(nc, 8)

    diff = core.std.MakeDiff(titles, nc, [0])
    diff = get_y(diff)
    diff = diff.std.Prewitt().std.Expr('x 25 < 0 x ?').std.Expr('x 2 *')
    diff = core.rgvs.RemoveGrain(diff, 4).std.Expr('x 30 > 255 x ?')

    credit_m = hvf.mt_expand_multi(diff, sw=sw, sh=sh)

    blank = core.std.BlankClip(source, format=vs.GRAY8)

    if start == 0:
        credit_m = credit_m+blank[end+1:]
    elif end == source.num_frames-1:
        credit_m = blank[:start]+credit_m
    else:
        credit_m = blank[:start]+credit_m+blank[end+1:]

    if get_depth(source) != 8:
        credit_m = depth(credit_m, get_depth(source))
    return credit_m


def luma_credit_mask(source: vs.VideoNode, thr: int = 230, mode: str = 'prewitt', draft: bool = False) -> vs.VideoNode:
    """Creates a mask based on luma value and edges.

    Args:
        source (vs.VideoNode): Source clip.
        thr (int, optional): Luma value assuming 8 bit input. Defaults to 230.
        mode (str, optional): Chooses a predefined kernel used for the mask computing.
                              Valid choices are "sobel", "prewitt", "scharr", "kirsch",
                              "robinson", "roberts", "cartoon", "min/max", "laplace",
                              "frei-chen", "kayyali", "LoG", "FDOG" and "TEdge".
                              Defaults to 'prewitt'.
        draft (bool, optional): Allow to output the mask without growing. Defaults to False.

    Returns:
        vs.VideoNode: Credit mask.
    """
    try:
        import G41Fun as gf
    except ModuleNotFoundError:
        raise ModuleNotFoundError("luma_credit_mask: missing dependency 'G41Fun'")

    if not source.format.num_planes == 1:
        clip = get_y(source)
    else:
        clip = source

    edge_mask = gf.EdgeDetect(clip, mode).std.Maximum()
    luma_mask = core.std.Expr(clip, f'x {thr} > x 0 ?')

    credit_mask = core.std.Expr([edge_mask, luma_mask], 'x y min')

    if not draft:
        credit_mask = iterate(credit_mask, core.std.Maximum, 4)
        credit_mask = iterate(credit_mask, core.std.Inflate, 2)

    return credit_mask


def edge_detect(clip: vs.VideoNode, mode: str, thr: int, mpand: Tuple[int, int],
                **kwargs) -> vs.VideoNode:
    """Generates edge mask based on convolution kernel.

    Args:
        clip (vs.VideoNode): Source clip.
        mode (str): Chooses a predefined kernel used for the mask computing.
                    Valid choices are "sobel", "prewitt", "scharr", "kirsch",
                    "robinson", "roberts", "cartoon", "min/max", "laplace",
                    "frei-chen", "kayyali", "LoG", "FDOG" and "TEdge".
        thr (int): Binarize threshold.
        mpand (Tuple[int, int]): Iterate numbers of expand and inpand.

    Returns:
        vs.VideoNode: Return edge mask
    """
    try:
        import G41Fun as gf
    except ModuleNotFoundError:
        raise ModuleNotFoundError("edge_detect: missing dependency 'G41Fun'")

    mask = gf.EdgeDetect(clip, mode, **kwargs).std.Binarize(thr)

    coord = [1, 2, 1, 2, 2, 1, 2, 1]
    mask = iterate(mask, partial(core.std.Maximum, coordinates=coord), mpand[0])
    mask = iterate(mask, partial(core.std.Minimum, coordinates=coord), mpand[1])

    return mask.std.Inflate().std.Deflate()


def region_mask(clip: vs.VideoNode,
                left: int = 0, right: int = 0,
                top: int = 0, bottom: int = 0) -> vs.VideoNode:
    """Crop your mask

    Args:
        clip (vs.VideoNode): Source clip.
        left (int, optional): Left parameter in std.CropRel or std.Crop. Defaults to 0.
        right (int, optional): Right parameter in std.CropRel or std.Crop. Defaults to 0.
        top (int, optional): Top parameter in std.CropRel or std.Crop. Defaults to 0.
        bottom (int, optional): Bottom parameter in std.CropRel or std.Crop. Defaults to 0.

    Returns:
        vs.VideoNode: Cropped clip
    """
    crop = core.std.Crop(clip, left, right, top, bottom)
    return core.std.AddBorders(crop, left, right, top, bottom)


# # # # # # # # # # # # # # # # # # #
# Utility / calculation functions  #
# # # # # # # # # # # # # # # # # # #

def fade_filter(source: vs.VideoNode, clip_a: vs.VideoNode, clip_b: vs.VideoNode,
                start_f: int, end_f: int) -> vs.VideoNode:
    """Apply a filter with a fade

    Args:
        source (vs.VideoNode): Source clip
        clip_a (vs.VideoNode): Fade in clip
        clip_b (vs.VideoNode): Fade out clip
        start_f (int): Start frame.
        end_f (int): End frame.

    Returns:
        vs.VideoNode:
    """
    length = end_f - start_f

    def _fade(n, clip_a, clip_b, length):
        return core.std.Merge(clip_a, clip_b, n/length)

    function = partial(_fade, clip_a=clip_a[start_f:end_f+1], clip_b=clip_b[start_f:end_f+1], length=length)
    clip_fad = core.std.FrameEval(source[start_f:end_f+1], function)

    final = clip_fad

    if start_f != 0:
        final = source[:start_f] + final
    if end_f+1 < source.num_frames:
        final = final + source[end_f+1:]

    return final


def merge_chroma(luma: vs.VideoNode, ref: vs.VideoNode) -> vs.VideoNode:
    """Merge chroma from ref with luma

    Args:
        luma (vs.VideoNode): Source luma clip
        ref (vs.VideoNode): Source chroma clip

    Returns:
        vs.VideoNode:
    """
    return core.std.ShufflePlanes([luma, ref], [0, 1, 2], vs.YUV)


def get_chroma_shift(src_h: int, dst_h: int, aspect_ratio: float = 16/9) -> float:
    """Intended to calculate the right value for chroma shifting

    Args:
        src_h (int): Source height.
        dst_h (int): Destination height.
        aspect_ratio (float, optional): Defaults to 16/9.

    Returns:
        float:
    """
    src_w = get_w(src_h, aspect_ratio)
    dst_w = get_w(dst_h, aspect_ratio)

    ch_shift = 0.25 - 0.25 * (src_w / dst_w)
    ch_shift = float(round(ch_shift, 5))
    return ch_shift


def get_bicubic_params(cubic_filter: str) -> Tuple:
    """Return the parameter b and c for the bicubic filter
       Source: https://www.imagemagick.org/discourse-server/viewtopic.php?f=22&t=19823
               https://www.imagemagick.org/Usage/filter/#mitchell

    Args:
        cubic_filter (str): Can be: Spline, B-Spline, Hermite, Mitchell-Netravali, Mitchell,
                            Catmull-Rom, Catrom, Sharp Bicubic, Robidoux soft, Robidoux, Robidoux Sharp.

    Returns:
        Tuple: b/c combo
    """
    def _sqrt(var):
        return math.sqrt(var)

    def _get_robidoux_soft() -> Tuple:
        b = (9-3*_sqrt(2))/7
        c = (1-b)/2
        return b, c

    def _get_robidoux() -> Tuple:
        sqrt2 = _sqrt(2)
        b = 12/(19+9*sqrt2)
        c = 113/(58+216*sqrt2)
        return b, c

    def _get_robidoux_sharp() -> Tuple:
        sqrt2 = _sqrt(2)
        b = 6/(13+7*sqrt2)
        c = 7/(2+12*sqrt2)
        return b, c

    cubic_filter = cubic_filter.lower().replace(' ', '_').replace('-', '_')
    cubic_filters = {
        'spline': (1, 0),
        'b_spline': (1, 0),
        'hermite': (0, 0),
        'mitchell_netravali': (1/3, 1/3),
        'mitchell': (1/3, 1/3),
        'catmull_rom': (0, 1/2),
        'catrom': (0, 1/2),
        'bicubic_sharp': (0, 1),
        'sharp_bicubic': (0, 1),
        'robidoux_soft': _get_robidoux_soft(),
        'robidoux': _get_robidoux(),
        'robidoux_sharp': _get_robidoux_sharp()
    }
    return cubic_filters[cubic_filter]


def generate_keyframes(clip: vs.VideoNode, out_path: str) -> None:
    """Generate qp filename for keyframes to pass the file into the encoder
       to force I frames. Use both scxvid and wwxd. Original function stolen from kagefunc.

    Args:
        clip (vs.VideoNode): Source clip
        out_path (str): output path
    """
    clip = core.resize.Bilinear(clip, 640, 360)
    clip = core.scxvid.Scxvid(clip)
    clip = core.wwxd.WWXD(clip)
    out_txt = ""
    for i in range(clip.num_frames):
        if clip.get_frame(i).props["_SceneChangePrev"] == 1 \
                or clip.get_frame(i).props["Scenechange"] == 1:
            out_txt += "%d I -1\n" % i
        if i % 2000 == 0:
            print(i)
    text_file = open(out_path, "w")
    text_file.write(out_txt)
    text_file.close()


def encode(clip: vs.VideoNode, binary: str, output_file: str, **args) -> None:
    """Stolen from lyfunc
    Args:
        clip (vs.VideoNode): Source filtered clip
        binary (str): Path to x264 binary.
        output_file (str): Path to the output file.
    """
    cmd = [binary,
           "--demuxer", "y4m",
           "--frames", f"{clip.num_frames}",
           "--sar", "1:1",
           "--output-depth", "10",
           "--output-csp", "i420",
           "--colormatrix", "bt709",
           "--colorprim", "bt709",
           "--transfer", "bt709",
           "--no-fast-pskip",
           "--no-dct-decimate",
           "--partitions", "all",
           "-o", output_file,
           "-"]
    for i, v in args.items():
        i = "--" + i if i[:2] != "--" else i
        i = i.replace("_", "-")
        if i in cmd:
            cmd[cmd.index(i) + 1] = str(v)
        else:
            cmd.extend([i, str(v)])

    print("Encoder command: ", " ".join(cmd), "\n")
    process = subprocess.Popen(cmd, stdin=subprocess.PIPE)
    clip.output(process.stdin, y4m=True, progress_update=lambda value, endvalue:
                print(f"\rVapourSynth: {value}/{endvalue} ~ {100 * value // endvalue}% || Encoder: ", end=""))
    process.communicate()


def set_ffms2_log_level(level: Union[str, int] = 0) -> None:
    """A more friendly set of log level in ffms2

    Args:
        level (int, optional): The target level in ffms2.
                               Valid choices are "quiet" or 0, "panic" or 1, "fatal" or 2, "error" or 3,
                               "warning" or 4, "info" or 5, "verbose" or 6, "debug" or 7 and "trace" or 8.
                               Defaults to 0.
    """
    levels = {
        'quiet': -8,
        'panic': 0,
        'fatal': 8,
        'error': 16,
        'warning': 24,
        'info': 32,
        'verbose': 40,
        'debug': 48,
        'trace': 56,
        0: -8,
        1: 0,
        2: 8,
        3: 16,
        4: 24,
        5: 32,
        6: 40,
        7: 48,
        8: 56
    }
    core.ffms2.SetLogLevel(levels[level])


# # # # # #
# Aliases #
# # # # # #

drm = diff_rescale_mask
dcm = diff_creditless_mask
lcm = luma_credit_mask
gk = generate_keyframes<|MERGE_RESOLUTION|>--- conflicted
+++ resolved
@@ -157,12 +157,8 @@
 
     Args:
         clip (vs.VideoNode): Source clip.
-<<<<<<< HEAD
-        scaler (Callable[[vs.VideoNode, Any], vs.VideoNode], optional): Resizer used to correct the shift. Defaults to core.resize.Bicubic.
-=======
         scaler (Callable[[vs.VideoNode, Any], vs.VideoNode], optional):
             Resizer used to correct the shift. Defaults to core.resize.Spline36.
->>>>>>> c2981625
         correct_shift (bool, optional): Defaults to True.
 
     Returns:
@@ -178,7 +174,6 @@
     return scaler(clip, src_top=.5, src_left=.5) if correct_shift else clip
 
 
-<<<<<<< HEAD
 def eedi3_upscale(clip: vs.VideoNode, scaler: Callable[[vs.VideoNode, Any], vs.VideoNode] = None,
                   correct_shift: bool = True, nnedi3_args: Dict[str, Any] = None, eedi3_args: Dict[str, Any] = None)-> vs.VideoNode:
     """Upscale function using the power of eedi3 and nnedi3. Eedi3 default values are the safest and should work for anything without introducing any artifacts.
@@ -210,8 +205,6 @@
 
 
 
-=======
->>>>>>> c2981625
 def fsrcnnx_upscale(source: vs.VideoNode, width: int = None, height: int = 1080, shader_file: str = None,
                     downscaler: Callable[[vs.VideoNode, int, int], vs.VideoNode] = core.resize.Bicubic,
                     upscaler_smooth: Callable[[vs.VideoNode, Any], vs.VideoNode] = partial(nnedi3_upscale, nsize=4, nns=4, qual=2, pscrn=2),
